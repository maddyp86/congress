--- conflicted
+++ resolved
@@ -19,14 +19,8 @@
 
 # download and cache landing page for bill
 # can raise an exception under various conditions
-<<<<<<< HEAD
-def fetch_bill(bill_id, committee_names, options):
+def fetch_bill(bill_id, options):
   logging.info("\n[%s] Fetching..." % bill_id)
-=======
-def fetch_bill(bill_id, options):
-  log("\n[%s] Fetching..." % bill_id)
->>>>>>> 544afd79
-
   
   # fetch committee name map, if it doesn't already exist
   bill_type, number, congress = utils.split_bill_id(bill_id)
@@ -52,34 +46,19 @@
   # 1) the all info page is truncated (~5-10 bills a congress)
   #     e.g. s1867-112, hr2112-112, s3240-112
   if "</html>" not in body:
-<<<<<<< HEAD
     logging.info("[%s] Main page truncated, fetching many pages..." % bill_id)
-    bill = parse_bill_split(bill_id, body, committee_names, options)
-=======
-    log("[%s] Main page truncated, fetching many pages..." % bill_id)
     bill = parse_bill_split(bill_id, body, options)
->>>>>>> 544afd79
 
   # 2) there are > 150 amendments, use undocumented amendments list (~5-10 bills a congress)
   #     e.g. hr3590-111, sconres13-111, s3240-112
   elif too_many_amendments(body):
-<<<<<<< HEAD
     logging.info("[%s] Too many amendments, fetching many pages..." % bill_id)
-    bill = parse_bill_split(bill_id, body, committee_names, options)
+    bill = parse_bill_split(bill_id, body, options)
 
   # 3) when I feel like it
   elif options.get('force_split', False):
     logging.info("[%s] Forcing a split, fetching many pages..." % bill_id)
-    bill = parse_bill_split(bill_id, body, committee_names, options)
-=======
-    log("[%s] Too many amendments, fetching many pages..." % bill_id)
     bill = parse_bill_split(bill_id, body, options)
-
-  # 3) when I feel like it
-  elif options.get('force_split', False):
-    log("[%s] Forcing a split, fetching many pages..." % bill_id)
-    bill = parse_bill_split(bill_id, body, options)
->>>>>>> 544afd79
 
   # Otherwise, get the bill's data from a single All Information page
   else:
@@ -370,25 +349,6 @@
     if match_header:
       continue
 
-<<<<<<< HEAD
-      else:
-        raise Exception("Couldn't find committee activity.")
-
-      #identifies subcommittees by change in table cell width
-      match4 = re.search("<td width=\"5%\">", row)
-      if match4:
-        if not top_committee:
-          # Subcommittees are a little finniky, so don't raise an exception if the subcommittee can't be processed.
-          logging.warn("[%s] Subcommittee specified without a parent committee: %s" % (bill_id, committee))
-          continue
-        committee_info.append({"committee": top_committee, "activity": activity, "subcommittee": committee, "committee_id": committee_names[top_committee]})
-        # Subcommittees are a little finniky, so don't raise an exception if the subcommittee is not found.
-        # Just skip writing the id attribute.
-        try:
-          committee_info[-1]["subcommittee_id"] = committee_names[committee_names[top_committee] + "|" + committee.replace("Subcommittee on ", "")]
-        except KeyError:
-          logging.warn("[%s] Subcommittee not found in %s: %s" % (bill_id, committee_names[top_committee], committee))
-=======
     #identifies and pulls out committee name
     #Can handle committee names with letters, white space, dashes, slashes, parens, periods, apostrophes, and ampersands.
     match2 = re.search("(?<=\">)[-.\w\s,()\'&/]+(?=</a>)", row)
@@ -411,7 +371,6 @@
       activity = []
       for x in activity_list:
         activity.append(x.strip())
->>>>>>> 544afd79
 
     else:
       raise Exception("Couldn't find committee activity.")
@@ -1328,64 +1287,4 @@
 
 def bill_cache_for(bill_id, file):
   bill_type, number, congress = utils.split_bill_id(bill_id)
-<<<<<<< HEAD
-  return "%s/bills/%s/%s%s/%s" % (congress, bill_type, bill_type, number, file)
-  
-def fetch_committee_names(congress, options):
-  congress = int(congress)
-  
-  # Parse the THOMAS advanced search pages for the names that THOMAS uses for
-  # committees on bill pages, and map those to the IDs for the committees that are
-  # listed on the advanced search pages (but aren't shown on bill pages).
-  logging.info("\nFetching committee names (%d)..." % congress)
-  
-  body = utils.download(
-    "http://thomas.loc.gov/home/LegislativeData.php?&n=BSS&c=%d" % congress, 
-    "%s/meta/thomas_committee_names" % congress,
-    options.get('force', False))
-
-  committees = { }
-
-  for chamber, options in re.findall('>Choose (House|Senate) Committees</option>(.*?)</select>', body, re.I | re.S):
-    for name, id in re.findall(r'<option value="(.*?)\{(.*?)}">', options, re.I | re.S):
-      id = str(id).upper()
-      name = name.strip().replace("  ", " ") # weirdness
-      if id.endswith("00"):
-        # Map chamber + committee name to its ID, minus the 00 at the end. On bill pages,
-        # committees appear as e.g. "House Finance." Except the JCSE.
-        if id != "JCSE00":
-          name = chamber + " " + name
-        
-        # Correct for some oddness on THOMAS (but not on Congress.gov): The House Committee
-        # on House Administration appears just as "House Administration".
-        if name == "House House Administration": name = "House Administration"
-
-        committees[name] = id[0:-2]
-        
-      else:
-        # map committee ID + "|" + subcommittee name to the zero-padded subcommittee numeric ID
-        committees[id[0:-2] + "|" + name] = id[-2:]
-        
-  # Correct for a limited number of other ways committees appear, owing probably to the
-  # committee name being changed mid-way through a Congress.
-  if congress == 95:
-    committees["House Intelligence (Select)"] = committees["House Intelligence (Permanent Select)"]
-  if congress == 96:
-    committees["Senate Human Resources"] = "SSHR"
-  if congress == 97:
-    committees["Senate Small Business (Select)"] = committees["Senate Small Business"]
-  if congress == 98:
-    committees["Senate Indian Affairs (Select)"] = committees["Senate Indian Affairs (Permanent Select)"]
-  if congress == 100:
-    committees["HSPO|Hoc Task Force on Presidential Pay Recommendation"] = committees["HSPO|Ad Hoc Task Force on Presidential Pay Recommendation"]
-  if congress == 103:
-    committees["Senate Indian Affairs (Permanent Select)"] = committees["Senate Indian Affairs"]
-  if congress == 108:
-    # This appears to be a mistake, a subcommittee appearing as a full committee. Map it to
-    # the full committee for now.
-    committees["House Antitrust (Full Committee Task Force)"] = committees["House Judiciary"]
-   
-  return committees
-=======
-  return "%s/bills/%s/%s%s/%s" % (congress, bill_type, bill_type, number, file)
->>>>>>> 544afd79
+  return "%s/bills/%s/%s%s/%s" % (congress, bill_type, bill_type, number, file)